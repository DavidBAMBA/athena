--- conflicted
+++ resolved
@@ -41,17 +41,10 @@
 #endif
 
 
-<<<<<<< HEAD
-//----------------------------------------------------------------------------------------
-//! \fn int CellCenteredBoundaryVariable::LoadShearing(AthenaArray<Real> &src, Real *buf,
-//!                                                    int nb)
-//! \brief Load shearing box hydro boundary buffers
-=======
 //--------------------------------------------------------------------------------------
 //! \fn int CellCenteredBoundaryVariable::LoadShearingBoxBoundarySameLevel(
-//                                        AthenaArray<Real> &src, Real *buf, int nb)
-//  \brief Load shearing box boundary buffers CC
->>>>>>> 3106de62
+//!                                       AthenaArray<Real> &src, Real *buf, int nb)
+//! \brief Load shearing box boundary buffers CC
 
 void CellCenteredBoundaryVariable::LoadShearingBoxBoundarySameLevel(
                                  AthenaArray<Real> &src, Real *buf, int nb) {
@@ -133,17 +126,10 @@
   return;
 }
 
-<<<<<<< HEAD
-//----------------------------------------------------------------------------------------
-//! \fn void CellCenteredBoundaryVariable::SetShearingBoxBoundarySameLevel(Real *buf,
-//!                                                                        const int nb)
-//! \brief Set hydro shearing box boundary received from a block on the same level
-=======
 // --------------------------------------------------------------------------------------
 //! \fn void CellCenteredBoundaryVariable::SetShearingBoxBoundarySameLevel(
-//                         AthenaArray<Real> &src, Real *buf, const int nb)
-//  \brief Set hydro shearing box boundary received from a block on the same level
->>>>>>> 3106de62
+//!                        AthenaArray<Real> &src, Real *buf, const int nb)
+//! \brief Set hydro shearing box boundary received from a block on the same level
 
 void CellCenteredBoundaryVariable::SetShearingBoxBoundarySameLevel(
                     AthenaArray<Real> &src, Real *buf,const int nb) {
@@ -219,33 +205,9 @@
   return (flag[0] && flag[1]);
 }
 
-<<<<<<< HEAD
-
 //----------------------------------------------------------------------------------------
-//! \fn void CellCenteredBoundaryVariable::RemapFlux(const int n, const int k,
-//!          const int jinner, const int jouter, const int i, const Real eps,
-//!          const AthenaArray<Real> &var, AthenaArray<Real> &flux)
-//! \brief compute the flux along j indices for remapping adopted from 2nd
-//! order RemapFlux of Athena 4.2 (C-version)
-
-void CellCenteredBoundaryVariable::RemapFlux(const int n, const int k, const int jinner,
-                               const int jouter, const int i, const Real eps,
-                               const AthenaArray<Real> &var, AthenaArray<Real> &flux) {
-  int j, jl, ju;
-  Real dUc, dUl, dUr, dUm, lim_slope;
-
-  // jinner, jouter are index range over which flux must be returned.  Set loop
-  // limits depending on direction of upwind differences
-  if (eps > 0.0) { // eps always > 0 for inner i boundary
-    jl = jinner - 1;
-    ju = jouter - 1;
-  } else {         // eps always < 0 for outer i boundary
-    jl = jinner;
-    ju = jouter;
-=======
-// --------------------------------------------------------------------------------------
-// ! \fn bool CellCenteredBoundaryVariable::ReceiveShearingBoxBoundaryBuffers()
-//  \brief receive shearing box boundary data for hydro variables
+//! \fn bool CellCenteredBoundaryVariable::ReceiveShearingBoxBoundaryBuffers()
+//! \brief receive shearing box boundary data for hydro variables
 void CellCenteredBoundaryVariable::SetShearingBoxBoundaryBuffers() {
   MeshBlock *pmb = pmy_block_;
   Mesh *pmesh = pmb->pmy_mesh;
@@ -261,31 +223,10 @@
   if (pmesh->mesh_size.nx3 > 1) {
     kl -= NGHOST;
     ku += NGHOST;
->>>>>>> 3106de62
   }
   int jl = js-NGHOST;
   int ju = je+NGHOST;
 
-<<<<<<< HEAD
-  //! \todo (felker):
-  //! - do not reimplement PLM here; use plm.cpp.
-  //! - relax assumption that 2nd order reconstruction must be used
-  for (j=jl; j<=ju; j++) {
-    dUc = var(n,k,j+1,i) - var(n,k,j-1,i);
-    dUl = var(n,k,j,  i) - var(n,k,j-1,i);
-    dUr = var(n,k,j+1,i) - var(n,k,j,  i);
-
-    dUm = 0.0;
-    if (dUl*dUr > 0.0) {
-      lim_slope = std::min(std::abs(dUl), std::abs(dUr));
-      dUm = SIGN(dUc)*std::min(0.5*std::abs(dUc), 2.0*lim_slope);
-    }
-
-    if (eps > 0.0) { // eps always > 0 for inner i boundary
-      flux(j+1) = eps*(var(n,k,j,i) + 0.5*(1.0 - eps)*dUm);
-    } else {         // eps always < 0 for outer i boundary
-      flux(j  ) = eps*(var(n,k,j,i) - 0.5*(1.0 + eps)*dUm);
-=======
   for (int upper=0; upper<2; upper++) {
     if (pbval_->is_shear[upper]) { // check inner boundaries
       // step 1 -- (optionally) appy shear to shear_cc_ (does nothing by default)
@@ -310,19 +251,14 @@
           }
         }
       }
->>>>>>> 3106de62
     }
   }
   return;
 }
 
-<<<<<<< HEAD
 //----------------------------------------------------------------------------------------
 //! \fn void CellCenteredBoundaryVariable::StartReceivingShear(BoundaryCommSubset phase)
 //! \brief
-
-=======
->>>>>>> 3106de62
 void CellCenteredBoundaryVariable::StartReceivingShear(BoundaryCommSubset phase) {
 #ifdef MPI_PARALLEL
   int size, tag;
@@ -362,81 +298,4 @@
   }
 #endif
   return;
-<<<<<<< HEAD
-}
-
-//----------------------------------------------------------------------------------------
-//! \fn void CellCenteredBoundaryVariable::ComputeShear(const Real time)
-//! \brief
-//!
-//! \todo (felker):
-//! - also set sflag members of ShearingBoundaryData
-//! \note
-//! This CellCenteredBoundaryVariable implementation could be replaced by a single
-//! loop n=0:4 without any conditionals IF a shared "BoundaryStatus flag[4]" was computed
-//! in BoundaryValues::FindShearBlock(), since this fn merely scales the shared count
-//! arrays by ssize. However, this entire logic is confusing and should probably be
-//! replaced entirely.
-
-void CellCenteredBoundaryVariable::ComputeShear(const Real time) {
-  MeshBlock *pmb = pmy_block_;
-  int nx2 = pmb->block_size.nx2;
-  int &jo = pbval_->joverlap_;
-  int ssize = pbval_->ssize_;
-  // Note, this CellCenteredBoundaryVariable implementation could be replaced by a single
-  // loop n=0:4 without any conditionals IF a shared "BoundaryStatus flag[4]" was computed
-  // in BoundaryValues::FindShearBlock(), since this fn merely scales the shared count
-  // arrays by ssize. However, this entire logic is confusing and should probably be
-  // replaced entirely.
-  for (int upper=0; upper<2; upper++) {
-    if (pbval_->is_shear[upper]) {
-      for (int n=0; n<4; n++) {
-        shear_send_count_cc_[upper][n] = 0;
-        shear_recv_count_cc_[upper][n] = 0;
-        shear_bd_var_[upper].flag[n] = BoundaryStatus::completed;
-      }
-      shear_send_count_cc_[upper][1] = pbval_->shear_send_count_[upper][1]*ssize;
-      shear_recv_count_cc_[upper][1] = pbval_->shear_recv_count_[upper][1]*ssize;
-      shear_bd_var_[upper].flag[1] = BoundaryStatus::waiting;
-
-      // if there is overlap to next blocks
-      if (jo != 0) {
-        // send to the right
-        shear_send_count_cc_[upper][0] = pbval_->shear_send_count_[upper][0]*ssize;
-        shear_recv_count_cc_[upper][0] = pbval_->shear_recv_count_[upper][0]*ssize;
-        shear_bd_var_[upper].flag[0] = BoundaryStatus::waiting;  // switch on if overlap
-
-        // deal the left boundary cells with send[2]
-        if (jo > (nx2 - NGHOST)) {
-          // send to Right
-          shear_send_count_cc_[upper][2] = pbval_->shear_send_count_[upper][2]*ssize;
-          // recv from Left
-          shear_recv_count_cc_[upper][2] = pbval_->shear_recv_count_[upper][2]*ssize;
-          shear_bd_var_[upper].flag[2] = BoundaryStatus::waiting;
-        }
-        // deal with the right boundary cells with send[3]
-        if (jo < NGHOST) {
-          shear_send_count_cc_[upper][3] = pbval_->shear_send_count_[upper][3]*ssize;
-
-          shear_recv_count_cc_[upper][3] = pbval_->shear_recv_count_[upper][3]*ssize;
-          shear_bd_var_[upper].flag[3] = BoundaryStatus::waiting;
-        }
-      } else {  // jo == 0
-        // send [je-(NGHOST-1):je] to Right (outer x2)
-        shear_send_count_cc_[upper][2] = pbval_->shear_send_count_[upper][2]*ssize;
-        // recv [js-NGHOST:js-1] from Left
-        shear_recv_count_cc_[upper][2] = pbval_->shear_recv_count_[upper][2]*ssize;
-        shear_bd_var_[upper].flag[2] = BoundaryStatus::waiting;
-
-        // send [js:js+(NGHOST-1)] to Left (inner x2)
-        shear_send_count_cc_[upper][3] = pbval_->shear_send_count_[upper][3]*ssize;
-        // recv [je + 1:je+(NGHOST-1)] from Right
-        shear_recv_count_cc_[upper][3] = pbval_->shear_recv_count_[upper][3]*ssize;
-        shear_bd_var_[upper].flag[3] = BoundaryStatus::waiting;
-      }
-    }
-  } // end loop over inner, outer shearing boundaries
-  return;
-=======
->>>>>>> 3106de62
 }